// Tencent is pleased to support the open source community by making RapidJSON available.
// 
// Copyright (C) 2015 THL A29 Limited, a Tencent company, and Milo Yip. All rights reserved.
//
// Licensed under the MIT License (the "License"); you may not use this file except
// in compliance with the License. You may obtain a copy of the License at
//
// http://opensource.org/licenses/MIT
//
// Unless required by applicable law or agreed to in writing, software distributed 
// under the License is distributed on an "AS IS" BASIS, WITHOUT WARRANTIES OR 
// CONDITIONS OF ANY KIND, either express or implied. See the License for the 
// specific language governing permissions and limitations under the License.

#ifndef CEREAL_RAPIDJSON_WRITER_H_
#define CEREAL_RAPIDJSON_WRITER_H_

#include "stream.h"
#include "internal/meta.h"
#include "internal/stack.h"
#include "internal/strfunc.h"
#include "internal/dtoa.h"
#include "internal/itoa.h"
#include "stringbuffer.h"
#include <new>      // placement new

#if defined(CEREAL_RAPIDJSON_SIMD) && defined(_MSC_VER)
#include <intrin.h>
#pragma intrinsic(_BitScanForward)
#endif
#ifdef CEREAL_RAPIDJSON_SSE42
#include <nmmintrin.h>
#elif defined(CEREAL_RAPIDJSON_SSE2)
#include <emmintrin.h>
#elif defined(CEREAL_RAPIDJSON_NEON)
#include <arm_neon.h>
#endif

#ifdef __clang__
CEREAL_RAPIDJSON_DIAG_PUSH
CEREAL_RAPIDJSON_DIAG_OFF(padded)
CEREAL_RAPIDJSON_DIAG_OFF(unreachable-code)
CEREAL_RAPIDJSON_DIAG_OFF(c++98-compat)
#elif defined(_MSC_VER)
CEREAL_RAPIDJSON_DIAG_PUSH
CEREAL_RAPIDJSON_DIAG_OFF(4127) // conditional expression is constant
#endif

CEREAL_RAPIDJSON_NAMESPACE_BEGIN

///////////////////////////////////////////////////////////////////////////////
// WriteFlag

/*! \def CEREAL_RAPIDJSON_WRITE_DEFAULT_FLAGS 
    \ingroup CEREAL_RAPIDJSON_CONFIG
    \brief User-defined kWriteDefaultFlags definition.

    User can define this as any \c WriteFlag combinations.
*/
#ifndef CEREAL_RAPIDJSON_WRITE_DEFAULT_FLAGS
#define CEREAL_RAPIDJSON_WRITE_DEFAULT_FLAGS kWriteNoFlags
#endif

//! Combination of writeFlags
enum WriteFlag {
    kWriteNoFlags = 0,              //!< No flags are set.
    kWriteValidateEncodingFlag = 1, //!< Validate encoding of JSON strings.
    kWriteNanAndInfFlag = 2,        //!< Allow writing of Infinity, -Infinity and NaN.
    kWriteDefaultFlags = CEREAL_RAPIDJSON_WRITE_DEFAULT_FLAGS  //!< Default write flags. Can be customized by defining CEREAL_RAPIDJSON_WRITE_DEFAULT_FLAGS
};

//! JSON writer
/*! Writer implements the concept Handler.
    It generates JSON text by events to an output os.

    User may programmatically calls the functions of a writer to generate JSON text.

    On the other side, a writer can also be passed to objects that generates events, 

    for example Reader::Parse() and Document::Accept().

    \tparam OutputStream Type of output stream.
    \tparam SourceEncoding Encoding of source string.
    \tparam TargetEncoding Encoding of output stream.
    \tparam StackAllocator Type of allocator for allocating memory of stack.
    \note implements Handler concept
*/
template<typename OutputStream, typename SourceEncoding = UTF8<>, typename TargetEncoding = UTF8<>, typename StackAllocator = CrtAllocator, unsigned writeFlags = kWriteDefaultFlags>
class Writer {
public:
    typedef typename SourceEncoding::Ch Ch;

    static const int kDefaultMaxDecimalPlaces = 324;

    //! Constructor
    /*! \param os Output stream.
        \param stackAllocator User supplied allocator. If it is null, it will create a private one.
        \param levelDepth Initial capacity of stack.
    */
    explicit
    Writer(OutputStream& os, StackAllocator* stackAllocator = 0, size_t levelDepth = kDefaultLevelDepth) : 
        os_(&os), level_stack_(stackAllocator, levelDepth * sizeof(Level)), maxDecimalPlaces_(kDefaultMaxDecimalPlaces), hasRoot_(false) {}

    explicit
    Writer(StackAllocator* allocator = 0, size_t levelDepth = kDefaultLevelDepth) :
        os_(0), level_stack_(allocator, levelDepth * sizeof(Level)), maxDecimalPlaces_(kDefaultMaxDecimalPlaces), hasRoot_(false) {}

#if CEREAL_RAPIDJSON_HAS_CXX11_RVALUE_REFS
    Writer(Writer&& rhs) :
        os_(rhs.os_), level_stack_(std::move(rhs.level_stack_)), maxDecimalPlaces_(rhs.maxDecimalPlaces_), hasRoot_(rhs.hasRoot_) {
        rhs.os_ = 0;
    }
#endif

<<<<<<< HEAD
  }

protected:
  char double_format[32];
  char long_double_format[32];
public:

	//@name Implementation of Handler
	//@{

	Writer& Null_()                          { Prefix(kNull_Type);   WriteNull_();			return *this;             }
	Writer& Bool_(bool b)                    { Prefix(b ? kTrueType : kFalseType); WriteBool_(b); return *this; }
	Writer& Int(int i)                      { Prefix(kNumberType); WriteInt(i);			return *this;             }
	Writer& Uint(unsigned u)                { Prefix(kNumberType); WriteUint(u);		return *this;             }
	Writer& Int64(int64_t i64)              { Prefix(kNumberType); WriteInt64(i64);		return *this;           }
	Writer& Uint64(uint64_t u64)            { Prefix(kNumberType); WriteUint64(u64);	return *this;           }
	Writer& Double(double d)                { Prefix(kNumberType); WriteDouble(d);		return *this;           }
	Writer& LongDouble(long double d)       { Prefix(kNumberType); WriteLongDouble(d);		return *this;       }
	Writer& LongLong(long long d)           { Prefix(kNumberType); WriteLongLong(d);		return *this;         }
	Writer& ULongLong(unsigned long long d) { Prefix(kNumberType); WriteULongLong(d);		return *this;         }

	Writer& String(const Ch* str, SizeType length, bool copy = false) {
		(void)copy;
		Prefix(kStringType);
		WriteString(str, length);
		return *this;
	}

	Writer& StartObject() {
		Prefix(kObjectType);
		new (level_stack_.template Push<Level>()) Level(false);
		WriteStartObject();
		return *this;
	}

	Writer& EndObject(SizeType memberCount = 0) {
		(void)memberCount;
		RAPIDJSON_ASSERT(level_stack_.GetSize() >= sizeof(Level));
		RAPIDJSON_ASSERT(!level_stack_.template Top<Level>()->inArray);
		level_stack_.template Pop<Level>(1);
		WriteEndObject();
		return *this;
	}

	Writer& StartArray() {
		Prefix(kArrayType);
		new (level_stack_.template Push<Level>()) Level(true);
		WriteStartArray();
		return *this;
	}

	Writer& EndArray(SizeType elementCount = 0) {
		(void)elementCount;
		RAPIDJSON_ASSERT(level_stack_.GetSize() >= sizeof(Level));
		RAPIDJSON_ASSERT(level_stack_.template Top<Level>()->inArray);
		level_stack_.template Pop<Level>(1);
		WriteEndArray();
		return *this;
	}
	//@}

	template <size_t N>
	Writer& String(const Ch str[N]) { return String(str, N - 1); }
	//! Simpler but slower overload.
	Writer& String(const Ch* str) { return String(str, internal::StrLen(str)); }
=======
    //! Reset the writer with a new stream.
    /*!
        This function reset the writer with a new stream and default settings,
        in order to make a Writer object reusable for output multiple JSONs.

        \param os New output stream.
        \code
        Writer<OutputStream> writer(os1);
        writer.StartObject();
        // ...
        writer.EndObject();

        writer.Reset(os2);
        writer.StartObject();
        // ...
        writer.EndObject();
        \endcode
    */
    void Reset(OutputStream& os) {
        os_ = &os;
        hasRoot_ = false;
        level_stack_.Clear();
    }

    //! Checks whether the output is a complete JSON.
    /*!
        A complete JSON has a complete root object or array.
    */
    bool IsComplete() const {
        return hasRoot_ && level_stack_.Empty();
    }

    int GetMaxDecimalPlaces() const {
        return maxDecimalPlaces_;
    }

    //! Sets the maximum number of decimal places for double output.
    /*!
        This setting truncates the output with specified number of decimal places.

        For example, 

        \code
        writer.SetMaxDecimalPlaces(3);
        writer.StartArray();
        writer.Double(0.12345);                 // "0.123"
        writer.Double(0.0001);                  // "0.0"
        writer.Double(1.234567890123456e30);    // "1.234567890123456e30" (do not truncate significand for positive exponent)
        writer.Double(1.23e-4);                 // "0.0"                  (do truncate significand for negative exponent)
        writer.EndArray();
        \endcode

        The default setting does not truncate any decimal places. You can restore to this setting by calling
        \code
        writer.SetMaxDecimalPlaces(Writer::kDefaultMaxDecimalPlaces);
        \endcode
    */
    void SetMaxDecimalPlaces(int maxDecimalPlaces) {
        maxDecimalPlaces_ = maxDecimalPlaces;
    }

    /*!@name Implementation of Handler
        \see Handler
    */
    //@{

    bool Null()                 { Prefix(kNullType);   return EndValue(WriteNull()); }
    bool Bool(bool b)           { Prefix(b ? kTrueType : kFalseType); return EndValue(WriteBool(b)); }
    bool Int(int i)             { Prefix(kNumberType); return EndValue(WriteInt(i)); }
    bool Uint(unsigned u)       { Prefix(kNumberType); return EndValue(WriteUint(u)); }
    bool Int64(int64_t i64)     { Prefix(kNumberType); return EndValue(WriteInt64(i64)); }
    bool Uint64(uint64_t u64)   { Prefix(kNumberType); return EndValue(WriteUint64(u64)); }

    //! Writes the given \c double value to the stream
    /*!
        \param d The value to be written.
        \return Whether it is succeed.
    */
    bool Double(double d)       { Prefix(kNumberType); return EndValue(WriteDouble(d)); }

    bool RawNumber(const Ch* str, SizeType length, bool copy = false) {
        CEREAL_RAPIDJSON_ASSERT(str != 0);
        (void)copy;
        Prefix(kNumberType);
        return EndValue(WriteString(str, length));
    }

    bool String(const Ch* str, SizeType length, bool copy = false) {
        CEREAL_RAPIDJSON_ASSERT(str != 0);
        (void)copy;
        Prefix(kStringType);
        return EndValue(WriteString(str, length));
    }

#if CEREAL_RAPIDJSON_HAS_STDSTRING
    bool String(const std::basic_string<Ch>& str) {
        return String(str.data(), SizeType(str.size()));
    }
#endif
>>>>>>> 02eace19

    bool StartObject() {
        Prefix(kObjectType);
        new (level_stack_.template Push<Level>()) Level(false);
        return WriteStartObject();
    }

    bool Key(const Ch* str, SizeType length, bool copy = false) { return String(str, length, copy); }

#if CEREAL_RAPIDJSON_HAS_STDSTRING
    bool Key(const std::basic_string<Ch>& str)
    {
      return Key(str.data(), SizeType(str.size()));
    }
#endif
	
    bool EndObject(SizeType memberCount = 0) {
        (void)memberCount;
        CEREAL_RAPIDJSON_ASSERT(level_stack_.GetSize() >= sizeof(Level)); // not inside an Object
        CEREAL_RAPIDJSON_ASSERT(!level_stack_.template Top<Level>()->inArray); // currently inside an Array, not Object
        CEREAL_RAPIDJSON_ASSERT(0 == level_stack_.template Top<Level>()->valueCount % 2); // Object has a Key without a Value
        level_stack_.template Pop<Level>(1);
        return EndValue(WriteEndObject());
    }

    bool StartArray() {
        Prefix(kArrayType);
        new (level_stack_.template Push<Level>()) Level(true);
        return WriteStartArray();
    }

    bool EndArray(SizeType elementCount = 0) {
        (void)elementCount;
        CEREAL_RAPIDJSON_ASSERT(level_stack_.GetSize() >= sizeof(Level));
        CEREAL_RAPIDJSON_ASSERT(level_stack_.template Top<Level>()->inArray);
        level_stack_.template Pop<Level>(1);
        return EndValue(WriteEndArray());
    }
    //@}

    /*! @name Convenience extensions */
    //@{

    //! Simpler but slower overload.
    bool String(const Ch* const& str) { return String(str, internal::StrLen(str)); }
    bool Key(const Ch* const& str) { return Key(str, internal::StrLen(str)); }
    
    //@}

    //! Write a raw JSON value.
    /*!
        For user to write a stringified JSON as a value.

        \param json A well-formed JSON value. It should not contain null character within [0, length - 1] range.
        \param length Length of the json.
        \param type Type of the root of json.
    */
    bool RawValue(const Ch* json, size_t length, Type type) {
        CEREAL_RAPIDJSON_ASSERT(json != 0);
        Prefix(type);
        return EndValue(WriteRawValue(json, length));
    }

    //! Flush the output stream.
    /*!
        Allows the user to flush the output stream immediately.
     */
    void Flush() {
        os_->Flush();
    }

protected:
    //! Information for each nested level
    struct Level {
        Level(bool inArray_) : valueCount(0), inArray(inArray_) {}
        size_t valueCount;  //!< number of values in this level
        bool inArray;       //!< true if in array, otherwise in object
    };

    static const size_t kDefaultLevelDepth = 32;

    bool WriteNull()  {
        PutReserve(*os_, 4);
        PutUnsafe(*os_, 'n'); PutUnsafe(*os_, 'u'); PutUnsafe(*os_, 'l'); PutUnsafe(*os_, 'l'); return true;
    }

    bool WriteBool(bool b)  {
        if (b) {
            PutReserve(*os_, 4);
            PutUnsafe(*os_, 't'); PutUnsafe(*os_, 'r'); PutUnsafe(*os_, 'u'); PutUnsafe(*os_, 'e');
        }
        else {
            PutReserve(*os_, 5);
            PutUnsafe(*os_, 'f'); PutUnsafe(*os_, 'a'); PutUnsafe(*os_, 'l'); PutUnsafe(*os_, 's'); PutUnsafe(*os_, 'e');
        }
        return true;
    }

    bool WriteInt(int i) {
        char buffer[11];
        const char* end = internal::i32toa(i, buffer);
        PutReserve(*os_, static_cast<size_t>(end - buffer));
        for (const char* p = buffer; p != end; ++p)
            PutUnsafe(*os_, static_cast<typename OutputStream::Ch>(*p));
        return true;
    }

    bool WriteUint(unsigned u) {
        char buffer[10];
        const char* end = internal::u32toa(u, buffer);
        PutReserve(*os_, static_cast<size_t>(end - buffer));
        for (const char* p = buffer; p != end; ++p)
            PutUnsafe(*os_, static_cast<typename OutputStream::Ch>(*p));
        return true;
    }

    bool WriteInt64(int64_t i64) {
        char buffer[21];
        const char* end = internal::i64toa(i64, buffer);
        PutReserve(*os_, static_cast<size_t>(end - buffer));
        for (const char* p = buffer; p != end; ++p)
            PutUnsafe(*os_, static_cast<typename OutputStream::Ch>(*p));
        return true;
    }

    bool WriteUint64(uint64_t u64) {
        char buffer[20];
        char* end = internal::u64toa(u64, buffer);
        PutReserve(*os_, static_cast<size_t>(end - buffer));
        for (char* p = buffer; p != end; ++p)
            PutUnsafe(*os_, static_cast<typename OutputStream::Ch>(*p));
        return true;
    }

    bool WriteDouble(double d) {
        if (internal::Double(d).IsNanOrInf()) {
            if (!(writeFlags & kWriteNanAndInfFlag))
                return false;
            if (internal::Double(d).IsNan()) {
                PutReserve(*os_, 3);
                PutUnsafe(*os_, 'N'); PutUnsafe(*os_, 'a'); PutUnsafe(*os_, 'N');
                return true;
            }
            if (internal::Double(d).Sign()) {
                PutReserve(*os_, 9);
                PutUnsafe(*os_, '-');
            }
            else
                PutReserve(*os_, 8);
            PutUnsafe(*os_, 'I'); PutUnsafe(*os_, 'n'); PutUnsafe(*os_, 'f');
            PutUnsafe(*os_, 'i'); PutUnsafe(*os_, 'n'); PutUnsafe(*os_, 'i'); PutUnsafe(*os_, 't'); PutUnsafe(*os_, 'y');
            return true;
        }

        char buffer[25];
        char* end = internal::dtoa(d, buffer, maxDecimalPlaces_);
        PutReserve(*os_, static_cast<size_t>(end - buffer));
        for (char* p = buffer; p != end; ++p)
            PutUnsafe(*os_, static_cast<typename OutputStream::Ch>(*p));
        return true;
    }

    bool WriteString(const Ch* str, SizeType length)  {
        static const typename OutputStream::Ch hexDigits[16] = { '0', '1', '2', '3', '4', '5', '6', '7', '8', '9', 'A', 'B', 'C', 'D', 'E', 'F' };
        static const char escape[256] = {
#define Z16 0,0,0,0,0,0,0,0,0,0,0,0,0,0,0,0
            //0    1    2    3    4    5    6    7    8    9    A    B    C    D    E    F
            'u', 'u', 'u', 'u', 'u', 'u', 'u', 'u', 'b', 't', 'n', 'u', 'f', 'r', 'u', 'u', // 00
            'u', 'u', 'u', 'u', 'u', 'u', 'u', 'u', 'u', 'u', 'u', 'u', 'u', 'u', 'u', 'u', // 10
              0,   0, '"',   0,   0,   0,   0,   0,   0,   0,   0,   0,   0,   0,   0,   0, // 20
            Z16, Z16,                                                                       // 30~4F
              0,   0,   0,   0,   0,   0,   0,   0,   0,   0,   0,   0,'\\',   0,   0,   0, // 50
            Z16, Z16, Z16, Z16, Z16, Z16, Z16, Z16, Z16, Z16                                // 60~FF
#undef Z16
        };

        if (TargetEncoding::supportUnicode)
            PutReserve(*os_, 2 + length * 6); // "\uxxxx..."
        else
            PutReserve(*os_, 2 + length * 12);  // "\uxxxx\uyyyy..."

        PutUnsafe(*os_, '\"');
        GenericStringStream<SourceEncoding> is(str);
        while (ScanWriteUnescapedString(is, length)) {
            const Ch c = is.Peek();
            if (!TargetEncoding::supportUnicode && static_cast<unsigned>(c) >= 0x80) {
                // Unicode escaping
                unsigned codepoint;
                if (CEREAL_RAPIDJSON_UNLIKELY(!SourceEncoding::Decode(is, &codepoint)))
                    return false;
                PutUnsafe(*os_, '\\');
                PutUnsafe(*os_, 'u');
                if (codepoint <= 0xD7FF || (codepoint >= 0xE000 && codepoint <= 0xFFFF)) {
                    PutUnsafe(*os_, hexDigits[(codepoint >> 12) & 15]);
                    PutUnsafe(*os_, hexDigits[(codepoint >>  8) & 15]);
                    PutUnsafe(*os_, hexDigits[(codepoint >>  4) & 15]);
                    PutUnsafe(*os_, hexDigits[(codepoint      ) & 15]);
                }
                else {
                    CEREAL_RAPIDJSON_ASSERT(codepoint >= 0x010000 && codepoint <= 0x10FFFF);
                    // Surrogate pair
                    unsigned s = codepoint - 0x010000;
                    unsigned lead = (s >> 10) + 0xD800;
                    unsigned trail = (s & 0x3FF) + 0xDC00;
                    PutUnsafe(*os_, hexDigits[(lead >> 12) & 15]);
                    PutUnsafe(*os_, hexDigits[(lead >>  8) & 15]);
                    PutUnsafe(*os_, hexDigits[(lead >>  4) & 15]);
                    PutUnsafe(*os_, hexDigits[(lead      ) & 15]);
                    PutUnsafe(*os_, '\\');
                    PutUnsafe(*os_, 'u');
                    PutUnsafe(*os_, hexDigits[(trail >> 12) & 15]);
                    PutUnsafe(*os_, hexDigits[(trail >>  8) & 15]);
                    PutUnsafe(*os_, hexDigits[(trail >>  4) & 15]);
                    PutUnsafe(*os_, hexDigits[(trail      ) & 15]);                    
                }
            }
            else if ((sizeof(Ch) == 1 || static_cast<unsigned>(c) < 256) && CEREAL_RAPIDJSON_UNLIKELY(escape[static_cast<unsigned char>(c)]))  {
                is.Take();
                PutUnsafe(*os_, '\\');
                PutUnsafe(*os_, static_cast<typename OutputStream::Ch>(escape[static_cast<unsigned char>(c)]));
                if (escape[static_cast<unsigned char>(c)] == 'u') {
                    PutUnsafe(*os_, '0');
                    PutUnsafe(*os_, '0');
                    PutUnsafe(*os_, hexDigits[static_cast<unsigned char>(c) >> 4]);
                    PutUnsafe(*os_, hexDigits[static_cast<unsigned char>(c) & 0xF]);
                }
            }
            else if (CEREAL_RAPIDJSON_UNLIKELY(!(writeFlags & kWriteValidateEncodingFlag ? 
                Transcoder<SourceEncoding, TargetEncoding>::Validate(is, *os_) :
                Transcoder<SourceEncoding, TargetEncoding>::TranscodeUnsafe(is, *os_))))
                return false;
        }
        PutUnsafe(*os_, '\"');
        return true;
    }

    bool ScanWriteUnescapedString(GenericStringStream<SourceEncoding>& is, size_t length) {
        return CEREAL_RAPIDJSON_LIKELY(is.Tell() < length);
    }

    bool WriteStartObject() { os_->Put('{'); return true; }
    bool WriteEndObject()   { os_->Put('}'); return true; }
    bool WriteStartArray()  { os_->Put('['); return true; }
    bool WriteEndArray()    { os_->Put(']'); return true; }

    bool WriteRawValue(const Ch* json, size_t length) {
        PutReserve(*os_, length);
        GenericStringStream<SourceEncoding> is(json);
        while (CEREAL_RAPIDJSON_LIKELY(is.Tell() < length)) {
            CEREAL_RAPIDJSON_ASSERT(is.Peek() != '\0');
            if (CEREAL_RAPIDJSON_UNLIKELY(!(writeFlags & kWriteValidateEncodingFlag ? 
                Transcoder<SourceEncoding, TargetEncoding>::Validate(is, *os_) :
                Transcoder<SourceEncoding, TargetEncoding>::TranscodeUnsafe(is, *os_))))
                return false;
        }
        return true;
    }

    void Prefix(Type type) {
        (void)type;
        if (CEREAL_RAPIDJSON_LIKELY(level_stack_.GetSize() != 0)) { // this value is not at root
            Level* level = level_stack_.template Top<Level>();
            if (level->valueCount > 0) {
                if (level->inArray) 
                    os_->Put(','); // add comma if it is not the first element in array
                else  // in object
                    os_->Put((level->valueCount % 2 == 0) ? ',' : ':');
            }
            if (!level->inArray && level->valueCount % 2 == 0)
                CEREAL_RAPIDJSON_ASSERT(type == kStringType);  // if it's in object, then even number should be a name
            level->valueCount++;
        }
        else {
            CEREAL_RAPIDJSON_ASSERT(!hasRoot_);    // Should only has one and only one root.
            hasRoot_ = true;
        }
    }

    // Flush the value if it is the top level one.
    bool EndValue(bool ret) {
        if (CEREAL_RAPIDJSON_UNLIKELY(level_stack_.Empty()))   // end of json text
            Flush();
        return ret;
    }

    OutputStream* os_;
    internal::Stack<StackAllocator> level_stack_;
    int maxDecimalPlaces_;
    bool hasRoot_;

private:
    // Prohibit copy constructor & assignment operator.
    Writer(const Writer&);
    Writer& operator=(const Writer&);
};

// Full specialization for StringStream to prevent memory copying

template<>
inline bool Writer<StringBuffer>::WriteInt(int i) {
    char *buffer = os_->Push(11);
    const char* end = internal::i32toa(i, buffer);
    os_->Pop(static_cast<size_t>(11 - (end - buffer)));
    return true;
}

template<>
inline bool Writer<StringBuffer>::WriteUint(unsigned u) {
    char *buffer = os_->Push(10);
    const char* end = internal::u32toa(u, buffer);
    os_->Pop(static_cast<size_t>(10 - (end - buffer)));
    return true;
}

template<>
inline bool Writer<StringBuffer>::WriteInt64(int64_t i64) {
    char *buffer = os_->Push(21);
    const char* end = internal::i64toa(i64, buffer);
    os_->Pop(static_cast<size_t>(21 - (end - buffer)));
    return true;
}

template<>
inline bool Writer<StringBuffer>::WriteUint64(uint64_t u) {
    char *buffer = os_->Push(20);
    const char* end = internal::u64toa(u, buffer);
    os_->Pop(static_cast<size_t>(20 - (end - buffer)));
    return true;
}

template<>
inline bool Writer<StringBuffer>::WriteDouble(double d) {
    if (internal::Double(d).IsNanOrInf()) {
        // Note: This code path can only be reached if (CEREAL_RAPIDJSON_WRITE_DEFAULT_FLAGS & kWriteNanAndInfFlag).
        if (!(kWriteDefaultFlags & kWriteNanAndInfFlag))
            return false;
        if (internal::Double(d).IsNan()) {
            PutReserve(*os_, 3);
            PutUnsafe(*os_, 'N'); PutUnsafe(*os_, 'a'); PutUnsafe(*os_, 'N');
            return true;
        }
        if (internal::Double(d).Sign()) {
            PutReserve(*os_, 9);
            PutUnsafe(*os_, '-');
        }
        else
            PutReserve(*os_, 8);
        PutUnsafe(*os_, 'I'); PutUnsafe(*os_, 'n'); PutUnsafe(*os_, 'f');
        PutUnsafe(*os_, 'i'); PutUnsafe(*os_, 'n'); PutUnsafe(*os_, 'i'); PutUnsafe(*os_, 't'); PutUnsafe(*os_, 'y');
        return true;
    }
    
    char *buffer = os_->Push(25);
    char* end = internal::dtoa(d, buffer, maxDecimalPlaces_);
    os_->Pop(static_cast<size_t>(25 - (end - buffer)));
    return true;
}

#if defined(CEREAL_RAPIDJSON_SSE2) || defined(CEREAL_RAPIDJSON_SSE42)
template<>
inline bool Writer<StringBuffer>::ScanWriteUnescapedString(StringStream& is, size_t length) {
    if (length < 16)
        return CEREAL_RAPIDJSON_LIKELY(is.Tell() < length);

    if (!CEREAL_RAPIDJSON_LIKELY(is.Tell() < length))
        return false;

    const char* p = is.src_;
    const char* end = is.head_ + length;
    const char* nextAligned = reinterpret_cast<const char*>((reinterpret_cast<size_t>(p) + 15) & static_cast<size_t>(~15));
    const char* endAligned = reinterpret_cast<const char*>(reinterpret_cast<size_t>(end) & static_cast<size_t>(~15));
    if (nextAligned > end)
        return true;

    while (p != nextAligned)
        if (*p < 0x20 || *p == '\"' || *p == '\\') {
            is.src_ = p;
            return CEREAL_RAPIDJSON_LIKELY(is.Tell() < length);
        }
        else
            os_->PutUnsafe(*p++);

    // The rest of string using SIMD
    static const char dquote[16] = { '\"', '\"', '\"', '\"', '\"', '\"', '\"', '\"', '\"', '\"', '\"', '\"', '\"', '\"', '\"', '\"' };
    static const char bslash[16] = { '\\', '\\', '\\', '\\', '\\', '\\', '\\', '\\', '\\', '\\', '\\', '\\', '\\', '\\', '\\', '\\' };
    static const char space[16]  = { 0x1F, 0x1F, 0x1F, 0x1F, 0x1F, 0x1F, 0x1F, 0x1F, 0x1F, 0x1F, 0x1F, 0x1F, 0x1F, 0x1F, 0x1F, 0x1F };
    const __m128i dq = _mm_loadu_si128(reinterpret_cast<const __m128i *>(&dquote[0]));
    const __m128i bs = _mm_loadu_si128(reinterpret_cast<const __m128i *>(&bslash[0]));
    const __m128i sp = _mm_loadu_si128(reinterpret_cast<const __m128i *>(&space[0]));

    for (; p != endAligned; p += 16) {
        const __m128i s = _mm_load_si128(reinterpret_cast<const __m128i *>(p));
        const __m128i t1 = _mm_cmpeq_epi8(s, dq);
        const __m128i t2 = _mm_cmpeq_epi8(s, bs);
        const __m128i t3 = _mm_cmpeq_epi8(_mm_max_epu8(s, sp), sp); // s < 0x20 <=> max(s, 0x1F) == 0x1F
        const __m128i x = _mm_or_si128(_mm_or_si128(t1, t2), t3);
        unsigned short r = static_cast<unsigned short>(_mm_movemask_epi8(x));
        if (CEREAL_RAPIDJSON_UNLIKELY(r != 0)) {   // some of characters is escaped
            SizeType len;
#ifdef _MSC_VER         // Find the index of first escaped
            unsigned long offset;
            _BitScanForward(&offset, r);
            len = offset;
#else
            len = static_cast<SizeType>(__builtin_ffs(r) - 1);
#endif
            char* q = reinterpret_cast<char*>(os_->PushUnsafe(len));
            for (size_t i = 0; i < len; i++)
                q[i] = p[i];

            p += len;
            break;
        }
        _mm_storeu_si128(reinterpret_cast<__m128i *>(os_->PushUnsafe(16)), s);
    }

    is.src_ = p;
    return CEREAL_RAPIDJSON_LIKELY(is.Tell() < length);
}
#elif defined(CEREAL_RAPIDJSON_NEON)
template<>
inline bool Writer<StringBuffer>::ScanWriteUnescapedString(StringStream& is, size_t length) {
    if (length < 16)
        return CEREAL_RAPIDJSON_LIKELY(is.Tell() < length);

    if (!CEREAL_RAPIDJSON_LIKELY(is.Tell() < length))
        return false;

    const char* p = is.src_;
    const char* end = is.head_ + length;
    const char* nextAligned = reinterpret_cast<const char*>((reinterpret_cast<size_t>(p) + 15) & static_cast<size_t>(~15));
    const char* endAligned = reinterpret_cast<const char*>(reinterpret_cast<size_t>(end) & static_cast<size_t>(~15));
    if (nextAligned > end)
        return true;

    while (p != nextAligned)
        if (*p < 0x20 || *p == '\"' || *p == '\\') {
            is.src_ = p;
            return CEREAL_RAPIDJSON_LIKELY(is.Tell() < length);
        }
        else
            os_->PutUnsafe(*p++);

    // The rest of string using SIMD
    const uint8x16_t s0 = vmovq_n_u8('"');
    const uint8x16_t s1 = vmovq_n_u8('\\');
    const uint8x16_t s2 = vmovq_n_u8('\b');
    const uint8x16_t s3 = vmovq_n_u8(32);

    for (; p != endAligned; p += 16) {
        const uint8x16_t s = vld1q_u8(reinterpret_cast<const uint8_t *>(p));
        uint8x16_t x = vceqq_u8(s, s0);
        x = vorrq_u8(x, vceqq_u8(s, s1));
        x = vorrq_u8(x, vceqq_u8(s, s2));
        x = vorrq_u8(x, vcltq_u8(s, s3));

        x = vrev64q_u8(x);                     // Rev in 64
        uint64_t low = vgetq_lane_u64(reinterpret_cast<uint64x2_t>(x), 0);   // extract
        uint64_t high = vgetq_lane_u64(reinterpret_cast<uint64x2_t>(x), 1);  // extract

        SizeType len = 0;
        bool escaped = false;
        if (low == 0) {
            if (high != 0) {
                unsigned lz = (unsigned)__builtin_clzll(high);
                len = 8 + (lz >> 3);
                escaped = true;
            }
        } else {
            unsigned lz = (unsigned)__builtin_clzll(low);
            len = lz >> 3;
            escaped = true;
        }
        if (CEREAL_RAPIDJSON_UNLIKELY(escaped)) {   // some of characters is escaped
            char* q = reinterpret_cast<char*>(os_->PushUnsafe(len));
            for (size_t i = 0; i < len; i++)
                q[i] = p[i];

            p += len;
            break;
        }
        vst1q_u8(reinterpret_cast<uint8_t *>(os_->PushUnsafe(16)), s);
    }

    is.src_ = p;
    return CEREAL_RAPIDJSON_LIKELY(is.Tell() < length);
}
#endif // CEREAL_RAPIDJSON_NEON

CEREAL_RAPIDJSON_NAMESPACE_END

#if defined(_MSC_VER) || defined(__clang__)
CEREAL_RAPIDJSON_DIAG_POP
#endif

#endif // CEREAL_RAPIDJSON_CEREAL_RAPIDJSON_H_<|MERGE_RESOLUTION|>--- conflicted
+++ resolved
@@ -112,73 +112,6 @@
     }
 #endif
 
-<<<<<<< HEAD
-  }
-
-protected:
-  char double_format[32];
-  char long_double_format[32];
-public:
-
-	//@name Implementation of Handler
-	//@{
-
-	Writer& Null_()                          { Prefix(kNull_Type);   WriteNull_();			return *this;             }
-	Writer& Bool_(bool b)                    { Prefix(b ? kTrueType : kFalseType); WriteBool_(b); return *this; }
-	Writer& Int(int i)                      { Prefix(kNumberType); WriteInt(i);			return *this;             }
-	Writer& Uint(unsigned u)                { Prefix(kNumberType); WriteUint(u);		return *this;             }
-	Writer& Int64(int64_t i64)              { Prefix(kNumberType); WriteInt64(i64);		return *this;           }
-	Writer& Uint64(uint64_t u64)            { Prefix(kNumberType); WriteUint64(u64);	return *this;           }
-	Writer& Double(double d)                { Prefix(kNumberType); WriteDouble(d);		return *this;           }
-	Writer& LongDouble(long double d)       { Prefix(kNumberType); WriteLongDouble(d);		return *this;       }
-	Writer& LongLong(long long d)           { Prefix(kNumberType); WriteLongLong(d);		return *this;         }
-	Writer& ULongLong(unsigned long long d) { Prefix(kNumberType); WriteULongLong(d);		return *this;         }
-
-	Writer& String(const Ch* str, SizeType length, bool copy = false) {
-		(void)copy;
-		Prefix(kStringType);
-		WriteString(str, length);
-		return *this;
-	}
-
-	Writer& StartObject() {
-		Prefix(kObjectType);
-		new (level_stack_.template Push<Level>()) Level(false);
-		WriteStartObject();
-		return *this;
-	}
-
-	Writer& EndObject(SizeType memberCount = 0) {
-		(void)memberCount;
-		RAPIDJSON_ASSERT(level_stack_.GetSize() >= sizeof(Level));
-		RAPIDJSON_ASSERT(!level_stack_.template Top<Level>()->inArray);
-		level_stack_.template Pop<Level>(1);
-		WriteEndObject();
-		return *this;
-	}
-
-	Writer& StartArray() {
-		Prefix(kArrayType);
-		new (level_stack_.template Push<Level>()) Level(true);
-		WriteStartArray();
-		return *this;
-	}
-
-	Writer& EndArray(SizeType elementCount = 0) {
-		(void)elementCount;
-		RAPIDJSON_ASSERT(level_stack_.GetSize() >= sizeof(Level));
-		RAPIDJSON_ASSERT(level_stack_.template Top<Level>()->inArray);
-		level_stack_.template Pop<Level>(1);
-		WriteEndArray();
-		return *this;
-	}
-	//@}
-
-	template <size_t N>
-	Writer& String(const Ch str[N]) { return String(str, N - 1); }
-	//! Simpler but slower overload.
-	Writer& String(const Ch* str) { return String(str, internal::StrLen(str)); }
-=======
     //! Reset the writer with a new stream.
     /*!
         This function reset the writer with a new stream and default settings,
@@ -278,7 +211,6 @@
         return String(str.data(), SizeType(str.size()));
     }
 #endif
->>>>>>> 02eace19
 
     bool StartObject() {
         Prefix(kObjectType);
@@ -322,10 +254,12 @@
     /*! @name Convenience extensions */
     //@{
 
+    template <size_t N>
+    bool String(const Ch str[N]) { return String(str, N - 1); }
     //! Simpler but slower overload.
     bool String(const Ch* const& str) { return String(str, internal::StrLen(str)); }
     bool Key(const Ch* const& str) { return Key(str, internal::StrLen(str)); }
-    
+
     //@}
 
     //! Write a raw JSON value.
